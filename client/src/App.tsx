--- conflicted
+++ resolved
@@ -6,10 +6,7 @@
 import RoomSelectionDialog from './components/RoomSelectionDialog'
 import LoginDialog from './components/LoginDialog'
 import ComputerDialog from './components/ComputerDialog'
-<<<<<<< HEAD
 import WhiteboardDialog from './components/WhiteboardDialog'
-// import Debug from './components/Debug'
-=======
 import VideoConnectionDialog from './components/VideoConnectionDialog'
 import Chat from './components/Chat'
 import HelperButtonGroup from './components/HelperButtonGroup'
@@ -19,28 +16,11 @@
   height: 100%;
   width: 100%;
 `
->>>>>>> 9cb58ea0
 
 function App() {
   const loggedIn = useAppSelector((state) => state.user.loggedIn)
   const computerDialogOpen = useAppSelector((state) => state.computer.computerDialogOpen)
-<<<<<<< HEAD
   const whiteboardDialogOpen = useAppSelector((state) => state.whiteboard.whiteboardDialogOpen)
-
-  return (
-    <div className="App">
-      {/* <Debug /> */}
-
-      {/* Render the LoginDialog if not logged in yet. */}
-      {!loggedIn && <LoginDialog />}
-
-      {/* Render the ComputerDialog if user is using a computer. */}
-      {computerDialogOpen && <ComputerDialog />}
-
-      {/* Render the WhiteboardDialog if user is using a whiteboard. */}
-      {whiteboardDialogOpen && <WhiteboardDialog />}
-    </div>
-=======
   const videoConnected = useAppSelector((state) => state.user.videoConnected)
   const roomJoined = useAppSelector((state) => state.room.roomJoined)
 
@@ -65,7 +45,6 @@
       )}
       {!computerDialogOpen && <HelperButtonGroup />}
     </Backdrop>
->>>>>>> 9cb58ea0
   )
 }
 
