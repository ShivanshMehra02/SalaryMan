--- conflicted
+++ resolved
@@ -8,11 +8,8 @@
 import { phaserEvents, Event } from '../events/EventCenter'
 import store from '../stores'
 import { openComputerDialog } from '../stores/ComputerStore'
-<<<<<<< HEAD
 import { openWhiteboardDialog } from '../stores/WhiteboardStore'
-=======
 import { pushPlayerJoinedMessage } from '../stores/ChatStore'
->>>>>>> 9cb58ea0
 
 export default class MyPlayer extends Player {
   private playContainerBody: Phaser.Physics.Arcade.Body
